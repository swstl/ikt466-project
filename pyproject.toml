[project]
name = "ikt466-project"
version = "0.1.0"
description = "Add your description here"
readme = "README.md"
requires-python = ">=3.10"
dependencies = [
<<<<<<< HEAD
    "kagglehub>=0.3.13",
    "librosa>=0.11.0",
    "numpy>=2.2.6",
    "pandas>=2.3.3",
    "soundfile>=0.13.1",
    "tqdm>=4.67.1",
=======
    "ruff>=0.13.3",
>>>>>>> c9c6cfaa
]<|MERGE_RESOLUTION|>--- conflicted
+++ resolved
@@ -5,14 +5,11 @@
 readme = "README.md"
 requires-python = ">=3.10"
 dependencies = [
-<<<<<<< HEAD
     "kagglehub>=0.3.13",
     "librosa>=0.11.0",
     "numpy>=2.2.6",
     "pandas>=2.3.3",
+    "ruff>=0.13.3",
     "soundfile>=0.13.1",
     "tqdm>=4.67.1",
-=======
-    "ruff>=0.13.3",
->>>>>>> c9c6cfaa
 ]